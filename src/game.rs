--- conflicted
+++ resolved
@@ -544,17 +544,12 @@
     *prev = Some(cursor_position);
 }
 
-<<<<<<< HEAD
-pub fn game_ui(mut game_state: ResMut<GameState>, mut egui_context: ResMut<EguiContext>) {
-    egui::Window::new("Control Panel").show(egui_context.ctx_mut(), |ui| {
-=======
 pub fn control_panel(
-    game_state: Res<GameState>,
+    mut game_state: ResMut<GameState>,
     mut query: Query<&mut Player>,
     mut egui_context: ResMut<EguiContext>,
 ) {
     egui::SidePanel::left("Control Panel").show(egui_context.ctx_mut(), |ui| {
->>>>>>> 35d33c38
         if game_state.game_over {
             ui.heading("Game over!");
             ui.label("Leaderboard:");
@@ -610,7 +605,6 @@
         let sep = egui::Separator::default().spacing(12.).horizontal();
         ui.add(sep);
 
-<<<<<<< HEAD
         ui.label("Drag to pan the camera");
         ui.checkbox(
             &mut game_state.camera_follows_player,
@@ -624,7 +618,10 @@
         if !game_state.camera_auto_zoom {
             ui.label(format!("Current zoom level: {:.2}", game_state.camera_zoom));
         }
-=======
+
+        let sep = egui::Separator::default().spacing(12.).horizontal();
+        ui.add(sep);
+
         let player = get_player_with_number(game_state.active_player, &mut query);
         ui.heading(format!("Die weights for {}", player.name()));
         let (painter, to_screen) = get_painter(ui);
@@ -632,7 +629,6 @@
         player
             .die()
             .visualize_weights(&painter, to_screen, egui::Color32::BLUE);
->>>>>>> 35d33c38
     });
 }
 
